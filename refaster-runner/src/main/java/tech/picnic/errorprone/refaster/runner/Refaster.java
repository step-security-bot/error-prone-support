package tech.picnic.errorprone.refaster.runner;

import static com.google.common.collect.ImmutableList.toImmutableList;
import static com.google.common.collect.ImmutableRangeSet.toImmutableRangeSet;
import static com.google.errorprone.BugPattern.LinkType.NONE;
import static com.google.errorprone.BugPattern.SeverityLevel.ERROR;
import static com.google.errorprone.BugPattern.SeverityLevel.SUGGESTION;
import static com.google.errorprone.BugPattern.SeverityLevel.WARNING;
import static com.google.errorprone.BugPattern.StandardTags.SIMPLIFICATION;
import static java.util.function.Predicate.not;

import com.google.auto.service.AutoService;
import com.google.common.collect.ImmutableCollection;
import com.google.common.collect.ImmutableList;
import com.google.common.collect.ImmutableListMultimap;
import com.google.common.collect.ImmutableRangeSet;
import com.google.common.collect.Range;
import com.google.common.collect.RangeSet;
import com.google.common.collect.TreeRangeSet;
import com.google.errorprone.BugPattern;
import com.google.errorprone.BugPattern.SeverityLevel;
import com.google.errorprone.CodeTransformer;
import com.google.errorprone.CompositeCodeTransformer;
import com.google.errorprone.ErrorProneFlags;
import com.google.errorprone.ErrorProneOptions.Severity;
import com.google.errorprone.SubContext;
import com.google.errorprone.VisitorState;
import com.google.errorprone.annotations.CanIgnoreReturnValue;
import com.google.errorprone.bugpatterns.BugChecker;
import com.google.errorprone.bugpatterns.BugChecker.CompilationUnitTreeMatcher;
import com.google.errorprone.fixes.Replacement;
import com.google.errorprone.matchers.Description;
import com.google.errorprone.refaster.RefasterRule;
import com.sun.source.tree.CompilationUnitTree;
import com.sun.tools.javac.tree.EndPosTable;
import com.sun.tools.javac.tree.JCTree.JCCompilationUnit;
import java.util.ArrayList;
import java.util.Comparator;
import java.util.List;
import java.util.Map;
<<<<<<< HEAD
import java.util.Set;
import java.util.function.Consumer;
=======
import java.util.Optional;
>>>>>>> 04847628
import java.util.regex.Pattern;
import java.util.stream.Stream;

/**
 * A {@link BugChecker} that flags code that can be simplified using Refaster templates located on
 * the classpath.
 *
 * <p>This checker locates all {@code *.refaster} classpath resources and assumes that they contain
 * a {@link CodeTransformer}. The set of loaded Refaster templates can be restricted by passing
 * {@code -XepOpt:Refaster:NamePattern=<someRegex>}.
 */
@AutoService(BugChecker.class)
@BugPattern(
    summary = "Write idiomatic code when possible",
    linkType = NONE,
    severity = SUGGESTION,
    tags = SIMPLIFICATION)
public final class Refaster extends BugChecker implements CompilationUnitTreeMatcher {
  /** Flag to pass a pattern that restricts which Refaster templates are loaded. */
  public static final String INCLUDED_TEMPLATES_PATTERN_FLAG = "Refaster:NamePattern";

  private static final long serialVersionUID = 1L;

  private final RefasterRuleSelector ruleSelector;

  /** Instantiates the default {@link Refaster}. */
  public Refaster() {
    this(ErrorProneFlags.empty());
  }

  /**
   * Instantiates a customized {@link Refaster}.
   *
   * @param flags Any provided command line flags.
   */
  public Refaster(ErrorProneFlags flags) {
    ruleSelector = createRefasterRuleSelector(flags);
  }

  @CanIgnoreReturnValue
  @Override
  public Description matchCompilationUnit(CompilationUnitTree tree, VisitorState state) {
    Set<RefasterRule<?, ?>> candidateRules = ruleSelector.selectCandidateRules(tree);

    // XXX: Remove these debug lines
    // String removeThis = candidateRules.stream().map(Object::toString).collect(joining(","));
    // System.out.printf("\n---Templates for %s: \n%s\n", tree.getSourceFile().getName(),
    // removeThis);

    /* First, collect all matches. */
    SubContext context = new SubContext(state.context);
    List<Description> matches = new ArrayList<>();
    for (RefasterRule<?, ?> rule : candidateRules) {
      try {
        rule.apply(state.getPath(), context, matches::add);
      } catch (LinkageError e) {
        // XXX: This `try/catch` block handles the issue described and resolved in
        // https://github.com/google/error-prone/pull/2456. Drop this block once that change is
        // released.
        // XXX: Find a way to identify that we're running Picnic's Error Prone fork and disable this
        // fallback if so, as it might hide other bugs.
        return Description.NO_MATCH;
      }
    }
    /* Then apply them. */
    applyMatches(matches, ((JCCompilationUnit) tree).endPositions, state);

    /* Any matches were already reported by the code above, directly to the `VisitorState`. */
    return Description.NO_MATCH;
  }

  /**
   * Reports a subset of the given matches, such that no two reported matches suggest a replacement
   * of the same part of the source code.
   *
   * <p>In the common case all matches will be reported. In case of overlap the match that replaces
   * the largest piece of source code is preferred. In case two matches wish to replace exactly the
   * same piece of code, preference is given to the match that suggests the shortest replacement.
   */
  // XXX: This selection logic solves an issue described in
  // https://github.com/google/error-prone/issues/559. Consider contributing it back upstream.
  private void applyMatches(
      Iterable<Description> allMatches, EndPosTable endPositions, VisitorState state) {
    ImmutableList<Description> byReplacementSize =
        ImmutableList.sortedCopyOf(
            Comparator.<Description>comparingInt(d -> getReplacedCodeSize(d, endPositions))
                .reversed()
                .thenComparingInt(d -> getInsertedCodeSize(d, endPositions)),
            allMatches);

    RangeSet<Integer> replacedSections = TreeRangeSet.create();
    for (Description description : byReplacementSize) {
      ImmutableRangeSet<Integer> ranges = getReplacementRanges(description, endPositions);
      if (ranges.asRanges().stream().noneMatch(replacedSections::intersects)) {
        /* This suggested fix does not overlap with any ("larger") replacement seen until now. Apply it. */
        state.reportMatch(augmentDescription(description, getSeverityOverride(state)));
        replacedSections.addAll(ranges);
      }
    }
  }

  private Optional<SeverityLevel> getSeverityOverride(VisitorState state) {
    return Optional.ofNullable(state.errorProneOptions().getSeverityMap().get(canonicalName()))
        .flatMap(Refaster::toSeverityLevel);
  }

  private static Optional<SeverityLevel> toSeverityLevel(Severity severity) {
    switch (severity) {
      case DEFAULT:
        return Optional.empty();
      case WARN:
        return Optional.of(WARNING);
      case ERROR:
        return Optional.of(ERROR);
      default:
        throw new IllegalStateException(String.format("Unsupported severity='%s'", severity));
    }
  }

  /**
   * Updates the given {@link Description}'s details by standardizing the reported check name,
   * updating the associated message, and optionally overriding its severity.
   *
   * <p>The assigned severity is overridden only if this bug checker's severity was explicitly
   * configured.
   *
   * <p>The original check name (i.e. the Refaster template name) is prepended to the {@link
   * Description}'s message. The replacement check name ("Refaster Rule", a name which includes a
   * space) is chosen such that it is guaranteed not to match any canonical bug checker name (as
   * that could cause {@link VisitorState#reportMatch(Description)}} to override the reported
   * severity).
   */
  private static Description augmentDescription(
      Description description, Optional<SeverityLevel> severityOverride) {
    return Description.builder(
            description.position,
            "Refaster Rule",
            description.getLink(),
            severityOverride.orElse(description.severity),
            String.join(": ", description.checkName, description.getRawMessage()))
        .addAllFixes(description.fixes)
        .build();
  }

  private static int getReplacedCodeSize(Description description, EndPosTable endPositions) {
    return getReplacements(description, endPositions).mapToInt(Replacement::length).sum();
  }

  // XXX: It might be nicer to prefer the shortest replacement _post formatting_.
  private static int getInsertedCodeSize(Description description, EndPosTable endPositions) {
    return getReplacements(description, endPositions).mapToInt(r -> r.replaceWith().length()).sum();
  }

  private static ImmutableRangeSet<Integer> getReplacementRanges(
      Description description, EndPosTable endPositions) {
    return getReplacements(description, endPositions)
        .map(Replacement::range)
        .filter(not(Range::isEmpty))
        .collect(toImmutableRangeSet());
  }

  private static Stream<Replacement> getReplacements(
      Description description, EndPosTable endPositions) {
    return description.fixes.stream().flatMap(fix -> fix.getReplacements(endPositions).stream());
  }

  // XXX: Add a flag to disable the optimized `RefasterRuleSelector`. That would allow us to verify
  // that we're not prematurely pruning rules.
  private static RefasterRuleSelector createRefasterRuleSelector(ErrorProneFlags flags) {
    ImmutableListMultimap<String, CodeTransformer> allTransformers =
        CodeTransformers.getAllCodeTransformers();
    List<RefasterRule<?, ?>> refasterRules = new ArrayList<>();
    collectRefasterRules(
        flags
            .get(INCLUDED_TEMPLATES_PATTERN_FLAG)
            .map(Pattern::compile)
            .<ImmutableCollection<CodeTransformer>>map(
                nameFilter -> filterCodeTransformers(allTransformers, nameFilter))
            .orElseGet(allTransformers::values),
        refasterRules::add);
    return RefasterRuleSelector.create(ImmutableList.copyOf(refasterRules));
  }

  private static void collectRefasterRules(
      ImmutableCollection<CodeTransformer> transformers, Consumer<RefasterRule<?, ?>> sink) {
    for (CodeTransformer t : transformers) {
      collectRefasterRules(t, sink);
    }
  }

  private static void collectRefasterRules(
      CodeTransformer transformer, Consumer<RefasterRule<?, ?>> sink) {
    if (transformer instanceof RefasterRule) {
      sink.accept((RefasterRule<?, ?>) transformer);
    } else if (transformer instanceof CompositeCodeTransformer) {
      collectRefasterRules(((CompositeCodeTransformer) transformer).transformers(), sink);
    } else {
      throw new IllegalStateException(
          String.format("Can't handle `CodeTransformer` of type '%s'", transformer.getClass()));
    }
  }

  private static ImmutableList<CodeTransformer> filterCodeTransformers(
      ImmutableListMultimap<String, CodeTransformer> transformers, Pattern nameFilter) {
    return transformers.entries().stream()
        .filter(e -> nameFilter.matcher(e.getKey()).matches())
        .map(Map.Entry::getValue)
        .collect(toImmutableList());
  }
}<|MERGE_RESOLUTION|>--- conflicted
+++ resolved
@@ -20,7 +20,6 @@
 import com.google.errorprone.BugPattern;
 import com.google.errorprone.BugPattern.SeverityLevel;
 import com.google.errorprone.CodeTransformer;
-import com.google.errorprone.CompositeCodeTransformer;
 import com.google.errorprone.ErrorProneFlags;
 import com.google.errorprone.ErrorProneOptions.Severity;
 import com.google.errorprone.SubContext;
@@ -30,7 +29,6 @@
 import com.google.errorprone.bugpatterns.BugChecker.CompilationUnitTreeMatcher;
 import com.google.errorprone.fixes.Replacement;
 import com.google.errorprone.matchers.Description;
-import com.google.errorprone.refaster.RefasterRule;
 import com.sun.source.tree.CompilationUnitTree;
 import com.sun.tools.javac.tree.EndPosTable;
 import com.sun.tools.javac.tree.JCTree.JCCompilationUnit;
@@ -38,12 +36,8 @@
 import java.util.Comparator;
 import java.util.List;
 import java.util.Map;
-<<<<<<< HEAD
+import java.util.Optional;
 import java.util.Set;
-import java.util.function.Consumer;
-=======
-import java.util.Optional;
->>>>>>> 04847628
 import java.util.regex.Pattern;
 import java.util.stream.Stream;
 
@@ -86,7 +80,7 @@
   @CanIgnoreReturnValue
   @Override
   public Description matchCompilationUnit(CompilationUnitTree tree, VisitorState state) {
-    Set<RefasterRule<?, ?>> candidateRules = ruleSelector.selectCandidateRules(tree);
+    Set<CodeTransformer> candidateTransformers = ruleSelector.selectCandidateRules(tree);
 
     // XXX: Remove these debug lines
     // String removeThis = candidateRules.stream().map(Object::toString).collect(joining(","));
@@ -96,9 +90,9 @@
     /* First, collect all matches. */
     SubContext context = new SubContext(state.context);
     List<Description> matches = new ArrayList<>();
-    for (RefasterRule<?, ?> rule : candidateRules) {
+    for (CodeTransformer transformer : candidateTransformers) {
       try {
-        rule.apply(state.getPath(), context, matches::add);
+        transformer.apply(state.getPath(), context, matches::add);
       } catch (LinkageError e) {
         // XXX: This `try/catch` block handles the issue described and resolved in
         // https://github.com/google/error-prone/pull/2456. Drop this block once that change is
@@ -215,35 +209,13 @@
   private static RefasterRuleSelector createRefasterRuleSelector(ErrorProneFlags flags) {
     ImmutableListMultimap<String, CodeTransformer> allTransformers =
         CodeTransformers.getAllCodeTransformers();
-    List<RefasterRule<?, ?>> refasterRules = new ArrayList<>();
-    collectRefasterRules(
+    return RefasterRuleSelector.create(
         flags
             .get(INCLUDED_TEMPLATES_PATTERN_FLAG)
             .map(Pattern::compile)
             .<ImmutableCollection<CodeTransformer>>map(
                 nameFilter -> filterCodeTransformers(allTransformers, nameFilter))
-            .orElseGet(allTransformers::values),
-        refasterRules::add);
-    return RefasterRuleSelector.create(ImmutableList.copyOf(refasterRules));
-  }
-
-  private static void collectRefasterRules(
-      ImmutableCollection<CodeTransformer> transformers, Consumer<RefasterRule<?, ?>> sink) {
-    for (CodeTransformer t : transformers) {
-      collectRefasterRules(t, sink);
-    }
-  }
-
-  private static void collectRefasterRules(
-      CodeTransformer transformer, Consumer<RefasterRule<?, ?>> sink) {
-    if (transformer instanceof RefasterRule) {
-      sink.accept((RefasterRule<?, ?>) transformer);
-    } else if (transformer instanceof CompositeCodeTransformer) {
-      collectRefasterRules(((CompositeCodeTransformer) transformer).transformers(), sink);
-    } else {
-      throw new IllegalStateException(
-          String.format("Can't handle `CodeTransformer` of type '%s'", transformer.getClass()));
-    }
+            .orElseGet(allTransformers::values));
   }
 
   private static ImmutableList<CodeTransformer> filterCodeTransformers(

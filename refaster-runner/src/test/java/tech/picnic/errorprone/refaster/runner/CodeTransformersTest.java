package tech.picnic.errorprone.refaster.runner;

import static org.assertj.core.api.Assertions.assertThat;

import org.junit.jupiter.api.Test;

final class CodeTransformersTest {
  /**
   * Verifies that {@link CodeTransformers#getAllCodeTransformers()} finds the code transformers
<<<<<<< HEAD
   * compiled from {@link FooTemplates} on the classpath.
=======
   * compiled from {@link FooRules} on the classpath.
>>>>>>> 3578a8cb
   */
  @Test
  void getAllCodeTransformers() {
    assertThat(CodeTransformers.getAllCodeTransformers().keySet())
        .containsExactlyInAnyOrder(
<<<<<<< HEAD
            "FooTemplates$StringOfSizeZeroTemplate",
            "FooTemplates$StringOfSizeZeroVerboseTemplate",
            "FooTemplates$StringOfSizeOneTemplate",
            "FooTemplates$ExtraGrouping$StringOfSizeTwoTemplate",
            "FooTemplates$ExtraGrouping$StringOfSizeThreeTemplate");
=======
            "FooRules$StringOfSizeZeroRule",
            "FooRules$StringOfSizeZeroVerboseRule",
            "FooRules$StringOfSizeOneRule",
            "FooRules$ExtraGrouping$StringOfSizeTwoRule",
            "FooRules$ExtraGrouping$StringOfSizeThreeRule");
>>>>>>> 3578a8cb
  }
}<|MERGE_RESOLUTION|>--- conflicted
+++ resolved
@@ -7,28 +7,16 @@
 final class CodeTransformersTest {
   /**
    * Verifies that {@link CodeTransformers#getAllCodeTransformers()} finds the code transformers
-<<<<<<< HEAD
-   * compiled from {@link FooTemplates} on the classpath.
-=======
    * compiled from {@link FooRules} on the classpath.
->>>>>>> 3578a8cb
    */
   @Test
   void getAllCodeTransformers() {
     assertThat(CodeTransformers.getAllCodeTransformers().keySet())
         .containsExactlyInAnyOrder(
-<<<<<<< HEAD
-            "FooTemplates$StringOfSizeZeroTemplate",
-            "FooTemplates$StringOfSizeZeroVerboseTemplate",
-            "FooTemplates$StringOfSizeOneTemplate",
-            "FooTemplates$ExtraGrouping$StringOfSizeTwoTemplate",
-            "FooTemplates$ExtraGrouping$StringOfSizeThreeTemplate");
-=======
             "FooRules$StringOfSizeZeroRule",
             "FooRules$StringOfSizeZeroVerboseRule",
             "FooRules$StringOfSizeOneRule",
             "FooRules$ExtraGrouping$StringOfSizeTwoRule",
             "FooRules$ExtraGrouping$StringOfSizeThreeRule");
->>>>>>> 3578a8cb
   }
 }
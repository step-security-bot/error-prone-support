<?xml version="1.0" encoding="UTF-8"?>
<project xmlns="http://maven.apache.org/POM/4.0.0" xmlns:xsi="http://www.w3.org/2001/XMLSchema-instance" xsi:schemaLocation="http://maven.apache.org/POM/4.0.0 https://maven.apache.org/xsd/maven-4.0.0.xsd">
    <modelVersion>4.0.0</modelVersion>

    <parent>
        <groupId>tech.picnic.error-prone-support</groupId>
        <artifactId>error-prone-support</artifactId>
        <version>0.3.1-SNAPSHOT</version>
    </parent>

    <artifactId>refaster-runner</artifactId>

    <name>Picnic :: Error Prone Support :: Refaster Runner</name>
    <description>Exposes Refaster templates found on the classpath through a regular Error Prone check.</description>

    <dependencies>
        <dependency>
            <groupId>${groupId.error-prone}</groupId>
            <artifactId>error_prone_annotation</artifactId>
            <scope>provided</scope>
        </dependency>
        <dependency>
            <groupId>${groupId.error-prone}</groupId>
            <artifactId>error_prone_annotations</artifactId>
            <scope>provided</scope>
        </dependency>
        <dependency>
            <groupId>${groupId.error-prone}</groupId>
            <artifactId>error_prone_check_api</artifactId>
            <scope>provided</scope>
        </dependency>
        <dependency>
            <groupId>${groupId.error-prone}</groupId>
<<<<<<< HEAD
            <artifactId>error_prone_core</artifactId>
            <scope>provided</scope>
=======
            <artifactId>error_prone_test_helpers</artifactId>
            <scope>test</scope>
>>>>>>> 04847628
        </dependency>
        <dependency>
            <groupId>${project.groupId}</groupId>
            <artifactId>refaster-compiler</artifactId>
            <!-- This dependency is declared only as a hint to Maven that
            compilation depends on it; see the `maven-compiler-plugin`'s
            `annotationProcessorPaths` configuration below. -->
            <scope>provided</scope>
        </dependency>
        <dependency>
<<<<<<< HEAD
            <groupId>com.google.auto</groupId>
            <artifactId>auto-common</artifactId>
            <scope>provided</scope>
=======
            <groupId>${project.groupId}</groupId>
            <artifactId>refaster-support</artifactId>
>>>>>>> 04847628
        </dependency>
        <dependency>
            <groupId>com.google.auto.service</groupId>
            <artifactId>auto-service-annotations</artifactId>
            <scope>provided</scope>
        </dependency>
        <dependency>
            <groupId>com.google.auto.value</groupId>
            <artifactId>auto-value-annotations</artifactId>
        </dependency>
        <dependency>
            <groupId>com.google.code.findbugs</groupId>
            <artifactId>jsr305</artifactId>
            <scope>provided</scope>
        </dependency>
        <dependency>
            <groupId>com.google.guava</groupId>
            <artifactId>guava</artifactId>
            <scope>provided</scope>
        </dependency>
        <dependency>
            <groupId>com.jakewharton.nopen</groupId>
            <artifactId>nopen-annotations</artifactId>
            <scope>provided</scope>
        </dependency>
        <dependency>
            <groupId>org.assertj</groupId>
            <artifactId>assertj-core</artifactId>
            <scope>test</scope>
        </dependency>
        <dependency>
            <groupId>org.junit.jupiter</groupId>
            <artifactId>junit-jupiter-api</artifactId>
            <scope>test</scope>
        </dependency>
        <dependency>
            <groupId>org.junit.jupiter</groupId>
            <artifactId>junit-jupiter-engine</artifactId>
            <scope>test</scope>
        </dependency>
        <dependency>
            <groupId>org.junit.jupiter</groupId>
            <artifactId>junit-jupiter-params</artifactId>
            <scope>test</scope>
        </dependency>
<<<<<<< HEAD
        <dependency>
            <groupId>org.openjdk.jmh</groupId>
            <artifactId>jmh-core</artifactId>
            <scope>test</scope>
        </dependency>
=======
>>>>>>> 04847628
    </dependencies>

    <build>
        <pluginManagement>
            <plugins>
                <plugin>
                    <groupId>org.apache.maven.plugins</groupId>
                    <artifactId>maven-compiler-plugin</artifactId>
                    <configuration>
                        <annotationProcessorPaths combine.children="append">
                            <path>
                                <groupId>${project.groupId}</groupId>
                                <artifactId>refaster-compiler</artifactId>
                                <version>${project.version}</version>
                            </path>
                        </annotationProcessorPaths>
                        <compilerArgs combine.children="append">
                            <arg>-Xplugin:RefasterRuleCompiler</arg>
                        </compilerArgs>
                    </configuration>
                </plugin>
            </plugins>
        </pluginManagement>
    </build>
</project><|MERGE_RESOLUTION|>--- conflicted
+++ resolved
@@ -31,13 +31,13 @@
         </dependency>
         <dependency>
             <groupId>${groupId.error-prone}</groupId>
-<<<<<<< HEAD
             <artifactId>error_prone_core</artifactId>
             <scope>provided</scope>
-=======
+        </dependency>
+        <dependency>
+            <groupId>${groupId.error-prone}</groupId>
             <artifactId>error_prone_test_helpers</artifactId>
             <scope>test</scope>
->>>>>>> 04847628
         </dependency>
         <dependency>
             <groupId>${project.groupId}</groupId>
@@ -48,14 +48,13 @@
             <scope>provided</scope>
         </dependency>
         <dependency>
-<<<<<<< HEAD
+            <groupId>${project.groupId}</groupId>
+            <artifactId>refaster-support</artifactId>
+        </dependency>
+        <dependency>
             <groupId>com.google.auto</groupId>
             <artifactId>auto-common</artifactId>
             <scope>provided</scope>
-=======
-            <groupId>${project.groupId}</groupId>
-            <artifactId>refaster-support</artifactId>
->>>>>>> 04847628
         </dependency>
         <dependency>
             <groupId>com.google.auto.service</groupId>
@@ -101,14 +100,11 @@
             <artifactId>junit-jupiter-params</artifactId>
             <scope>test</scope>
         </dependency>
-<<<<<<< HEAD
         <dependency>
             <groupId>org.openjdk.jmh</groupId>
             <artifactId>jmh-core</artifactId>
             <scope>test</scope>
         </dependency>
-=======
->>>>>>> 04847628
     </dependencies>
 
     <build>
